// ~~~~~~~~~~~~~~~~~~~~~~~~~~~~~~~~~~~~~~~~~~~~~~~~~~~~~~~~~~~~~~~~~~~~~~~~~~~~
// RustQuant: A Rust library for quantitative finance tools.
// Copyright (C) 2023 https://github.com/avhz
// Dual licensed under Apache 2.0 and MIT.
// See:
//      - LICENSE-APACHE.md
//      - LICENSE-MIT.md
// ~~~~~~~~~~~~~~~~~~~~~~~~~~~~~~~~~~~~~~~~~~~~~~~~~~~~~~~~~~~~~~~~~~~~~~~~~~~~

// ~~~~~~~~~~~~~~~~~~~~~~~~~~~~~~~~~~~~~~~~~~~~~~~~~~~~~~~~~~~~~~~~~~~~~~~~~~~~
// IMPORTS
// ~~~~~~~~~~~~~~~~~~~~~~~~~~~~~~~~~~~~~~~~~~~~~~~~~~~~~~~~~~~~~~~~~~~~~~~~~~~~

use crate::time::{DayCountConvention, DayCounter};
use std::{collections::BTreeMap, time::Duration};
use time::OffsetDateTime;

// ~~~~~~~~~~~~~~~~~~~~~~~~~~~~~~~~~~~~~~~~~~~~~~~~~~~~~~~~~~~~~~~~~~~~~~~~~~~~
// Structs, enums, and traits
// ~~~~~~~~~~~~~~~~~~~~~~~~~~~~~~~~~~~~~~~~~~~~~~~~~~~~~~~~~~~~~~~~~~~~~~~~~~~~

/// A trait for curve models.
#[allow(clippy::module_name_repetitions)]
pub trait CurveModel {
    /// Returns the forward rate for a given date.
    fn forward_rate(&self, date: OffsetDateTime) -> f64;

    /// Returns the spot rate for a given date.
    fn spot_rate(&self, date: OffsetDateTime) -> f64;

    /// Returns the discount factor for a given date.
    fn discount_factor(&self, date: OffsetDateTime) -> f64;

    /// Calibrates the model to a set of market rates.
    #[must_use]
    fn calibrate<C: Curve>(&self, curve: C) -> Self;
}

/// Base trait for all curves to implement.
pub trait Curve {
    /// Initial date of the curve.
    fn initial_date(&self) -> OffsetDateTime;

    /// Final date of the curve.
    fn terminal_date(&self) -> OffsetDateTime;

    /// Updates the rate for the given date.
    fn update_rate(&mut self, date: OffsetDateTime, rate: f64);

    /// Create a new curve from a set of dates and rates.
    fn from_dates_and_rates(dates: &[OffsetDateTime], rates: &[f64]) -> Self;

    /// Create a new curve from an initial date, a set of rates, and a set of
    /// durations.
    /// The dates are calculated as the initial date plus the duration, thus
    /// there must be:
    /// - One initial date
    /// - n rates
    /// - n-1 durations
    fn from_initial_date_rates_and_durations(
        initial_date: OffsetDateTime,
        rates: &[f64],
        durations: &[Duration],
    ) -> Self;

    /// Function to find the interval of dates that contains the given date.
    /// The interval is defined by the two dates that are closest to the given
    /// date, just before and just after.
    fn find_date_interval(&self, date: OffsetDateTime) -> (OffsetDateTime, OffsetDateTime);

    /// Returns the rate for the given date, using linear interpolation for
    /// dates between the curve's initial and terminal dates.
    /// If the date is outside the curve's range, we panic.
    ///
    /// We use the following formula for the interpolation:
    ///
    /// $$
    /// y = \frac{y_0 (x_1 - x) + y_1 (x - x_0)}{x_1 - x_0}
    /// $$
    ///
    /// Note: there must be at least two points in the curve, otherwise
    /// we consider the curve to be a flat rate, and return the same rate
    /// for all dates.
    fn rate(&self, date: OffsetDateTime) -> f64;

    /// Returns the discount factor for the given date.
    /// This is a convenience function that calls [`rate`](Curve::rate) to get the rate for
    /// the given date, and then calculates the discount factor using the
    /// formula:
    /// $$
    /// p(t) = e^{- r \cdot t}
    /// $$
    fn discount_factor(&self, date: OffsetDateTime) -> f64 {
        let t =
            DayCounter::day_count_factor(self.initial_date(), date, &DayCountConvention::Actual365);

        f64::exp(-self.rate(date) * t)
    }

    /// Returns multiple discount factors for the given dates.
<<<<<<< HEAD
    /// This is a convenience function that calls `discount_factor` for each
=======
    /// This is a convenience function that calls [`discount_factor`](Curve::discount_factor) for each
>>>>>>> 54c71945
    /// date.
    fn discount_factors(&self, dates: &[OffsetDateTime]) -> Vec<f64> {
        dates
            .iter()
            .map(|date| self.discount_factor(*date))
            .collect::<Vec<f64>>()
    }
}

#[allow(clippy::module_name_repetitions)]
/// Yield curve struct.
pub struct YieldCurve {
    /// Map of dates and rates.
    /// The dates are the keys and the rates are the values.
    /// The reason for using a [BTreeMap] is that it is sorted by date,
    /// which makes sense for a term structure.
    pub rates: BTreeMap<OffsetDateTime, f64>,
    // /// A model for the curve.
    // pub model: Option<M>,
}

/// Curve error enum.
#[allow(clippy::module_name_repetitions)]
#[derive(Debug, Clone, Copy)]
pub enum CurveError {
    /// The date is outside the curve's range.
    DateOutsideRange,

    /// The curve has no points.
    NoPoints,
}

// ~~~~~~~~~~~~~~~~~~~~~~~~~~~~~~~~~~~~~~~~~~~~~~~~~~~~~~~~~~~~~~~~~~~~~~~~~~~~
// Implementations, functions, and macros
// ~~~~~~~~~~~~~~~~~~~~~~~~~~~~~~~~~~~~~~~~~~~~~~~~~~~~~~~~~~~~~~~~~~~~~~~~~~~~

impl YieldCurve {
    /// Creates a new yield curve.
    #[must_use]
    pub fn new(rates: BTreeMap<OffsetDateTime, f64>) -> Self {
        Self { rates }
    }
}

impl Curve for YieldCurve {
    fn initial_date(&self) -> OffsetDateTime {
        *self.rates.keys().min().unwrap()
    }

    fn terminal_date(&self) -> OffsetDateTime {
        *self.rates.keys().max().unwrap()
    }

    #[allow(clippy::similar_names)]
    fn update_rate(&mut self, date: OffsetDateTime, rate: f64) {
        self.rates.insert(date, rate);
    }

    #[allow(clippy::similar_names)]
    fn from_dates_and_rates(dates: &[OffsetDateTime], rates: &[f64]) -> Self {
        let mut rates_map = BTreeMap::new();

        for (date, rate) in dates.iter().zip(rates.iter()) {
            rates_map.insert(*date, *rate);
        }

        Self { rates: rates_map }
    }

    #[allow(clippy::similar_names)]
    fn from_initial_date_rates_and_durations(
        initial_date: OffsetDateTime,
        rates: &[f64],
        durations: &[Duration],
    ) -> Self {
        let mut dates = vec![initial_date];

        for duration in durations {
            dates.push(*dates.last().unwrap() + *duration);
        }

        Self::from_dates_and_rates(&dates, rates)
    }

    fn rate(&self, date: OffsetDateTime) -> f64 {
        let n = self.rates.len();

        match n {
            0 => panic!("The curve has no points."),
            1 => *self.rates.values().next().unwrap(),
            _ => {
                let (x0, x1) = self.find_date_interval(date);
                let (y0, y1) = (*self.rates.get(&x0).unwrap(), *self.rates.get(&x1).unwrap());

                (y0 * (x1 - date) + y1 * (date - x0)) / (x1 - x0)
            }
        }
    }

    fn find_date_interval(&self, date: OffsetDateTime) -> (OffsetDateTime, OffsetDateTime) {
        if date == self.initial_date() || date == self.terminal_date() {
            return (date, date);
        }

        (
            *self.rates.range(..date).next_back().unwrap().0,
            *self.rates.range(date..).next().unwrap().0,
        )
    }
}

// ~~~~~~~~~~~~~~~~~~~~~~~~~~~~~~~~~~~~~~~~~~~~~~~~~~~~~~~~~~~~~~~~~~~~~~~~~~~~
// Unit tests
// ~~~~~~~~~~~~~~~~~~~~~~~~~~~~~~~~~~~~~~~~~~~~~~~~~~~~~~~~~~~~~~~~~~~~~~~~~~~~

#[cfg(test)]
mod tests_curves {
    use super::*;
    use std::collections::BTreeMap;
    use time::Duration;

    #[test]
    fn test_yield_curve_creation() {
        let mut rates = BTreeMap::new();
        rates.insert(OffsetDateTime::now_utc() + Duration::days(30), 0.025);
        rates.insert(OffsetDateTime::now_utc() + Duration::days(60), 0.03);

        let yield_curve = YieldCurve::new(rates.clone());

        assert_eq!(yield_curve.rates, rates);
    }

    #[test]
    fn test_yield_curve_initial_date() {
        let mut rates = BTreeMap::new();
        rates.insert(OffsetDateTime::UNIX_EPOCH + Duration::days(30), 0.025);
        rates.insert(OffsetDateTime::UNIX_EPOCH + Duration::days(60), 0.03);

        let yield_curve = YieldCurve::new(rates);
        let initial_date = yield_curve.initial_date();

        assert_eq!(
            initial_date,
            OffsetDateTime::UNIX_EPOCH + Duration::days(30)
        );
    }

    #[test]
    fn test_yield_curve_final_date() {
        let mut rates = BTreeMap::new();
        rates.insert(OffsetDateTime::UNIX_EPOCH + Duration::days(30), 0.025);
        rates.insert(OffsetDateTime::UNIX_EPOCH + Duration::days(60), 0.03);

        let yield_curve = YieldCurve::new(rates);
        let final_date = yield_curve.terminal_date();

        assert_eq!(final_date, OffsetDateTime::UNIX_EPOCH + Duration::days(60));
    }

    #[test]
    fn test_find_date_interval() {
        let mut rates = BTreeMap::new();

        rates.insert(OffsetDateTime::UNIX_EPOCH + Duration::days(30), 0.025);
        rates.insert(OffsetDateTime::UNIX_EPOCH + Duration::days(60), 0.03);

        let yield_curve = YieldCurve::new(rates);

        let date1 = OffsetDateTime::UNIX_EPOCH + Duration::days(30);
        let date2 = OffsetDateTime::UNIX_EPOCH + Duration::days(45);
        let date3 = OffsetDateTime::UNIX_EPOCH + Duration::days(60);

        let interval1 = yield_curve.find_date_interval(date1);
        let interval2 = yield_curve.find_date_interval(date2);
        let interval3 = yield_curve.find_date_interval(date3);

        assert_eq!(interval1, (date1, date1));
        assert_eq!(interval2, (date1, date3));
        assert_eq!(interval3, (date3, date3));
    }

    #[allow(clippy::similar_names)]
    #[test]
    fn test_yield_curve_discount_factor() {
        // Initial date of the curve.
        let t0 = OffsetDateTime::UNIX_EPOCH;

        // Create a yield curve with 8 points.
        let rate_vec = vec![0.025, 0.03, 0.035, 0.04, 0.045, 0.05, 0.055, 0.06];
        let date_vec = vec![
            t0 + Duration::days(30),
            t0 + Duration::days(60),
            t0 + Duration::days(90),
            t0 + Duration::days(120),
            t0 + Duration::days(150),
            t0 + Duration::days(180),
            t0 + Duration::days(210),
            t0 + Duration::days(360),
        ];

        let yield_curve = YieldCurve::from_dates_and_rates(&date_vec, &rate_vec);

        println!("Curve: {:?}", yield_curve.rates);

        // Test the discount factor for a dates inside the curve's range.
        let date1 = OffsetDateTime::UNIX_EPOCH + Duration::days(45);
        let date2 = OffsetDateTime::UNIX_EPOCH + Duration::days(80);
        let date3 = OffsetDateTime::UNIX_EPOCH + Duration::days(250);

        let df1 = yield_curve.discount_factor(date1);
        let df2 = yield_curve.discount_factor(date2);
        let df3 = yield_curve.discount_factor(date3);

        println!("df1: {:?}", df1);
        println!("df2: {:?}", df2);
        println!("df3: {:?}", df3);

        assert!(df1 > 0.0 && df1 < 1.0 && df2 > 0.0 && df2 < 1.0 && df3 > 0.0 && df3 < 1.0);

        assert!(df1 > df2 && df2 > df3);
    }
}<|MERGE_RESOLUTION|>--- conflicted
+++ resolved
@@ -98,11 +98,7 @@
     }
 
     /// Returns multiple discount factors for the given dates.
-<<<<<<< HEAD
-    /// This is a convenience function that calls `discount_factor` for each
-=======
     /// This is a convenience function that calls [`discount_factor`](Curve::discount_factor) for each
->>>>>>> 54c71945
     /// date.
     fn discount_factors(&self, dates: &[OffsetDateTime]) -> Vec<f64> {
         dates
